--- conflicted
+++ resolved
@@ -2,13 +2,10 @@
 
 ## In development
 
-<<<<<<< HEAD
 + Adding the kernelised version of RIM with: `KernelRIM`
-=======
 + Adding the dynamic version of paths for feature selection in sparse models. A simply argument `dynamic=True` activates the dynamic mode.
 + Possibility of passing custom kernels and metrics to sparse models. This is not compatible with the dynamic mode.
 + No need to specify any longer the full partition of the features in the `groups` arguments of the sparse models
->>>>>>> b7f652a3
 + New GEMINIs: `HellingerGEMINI`, `TVGEMINI` and `KLGEMINI`
 + Introducing generic models that can be combined with any GEMINI
   + `gemclus.linear.LinearModel`, `gemclus.mlp.MLPModel`, `gemclus.nonparametric.CategoricalModel`,

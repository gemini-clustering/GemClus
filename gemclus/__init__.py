--- conflicted
+++ resolved
@@ -1,11 +1,6 @@
-<<<<<<< HEAD
 from gemclus import sparse, linear, mlp, data, nonparametric, gemini, tree
-
-__all__ = ['linear', 'mlp', 'sparse', 'data', 'nonparametric', 'gemini', 'tree', '__version__']
-=======
-from gemclus import sparse, linear, mlp, data, nonparametric, gemini
 from .mlcl import add_mlcl_constraint
 
-__all__ = ['linear', 'mlp', 'sparse', 'data', 'nonparametric', 'gemini','__version__', 'add_mlcl_constraint']
->>>>>>> 4e4c19e8
-__version__ = '0.1.1'+__all__ = ['linear', 'mlp', 'sparse', 'data', 'nonparametric', 'gemini', 'tree', 'add_mlcl_constraint', '__version__']
+
+__version__ = '0.2.0'